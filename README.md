--- conflicted
+++ resolved
@@ -4,28 +4,22 @@
 
 # CodeSmile: Machine Learning-Specific Code Smell Detection Tool
 
-<<<<<<< HEAD
-[![codecov](https://codecov.io/gh/xDaryamo/smell_ai/graph/badge.svg?token=KM7EH5L3XC)](https://codecov.io/gh/xDaryamo/smell_ai)
-=======
-CodeSmile is a static analysis tool designed to identify and detect machine learning-specific code smells in your codebase. By utilizing Abstract Syntax Tree (AST) parsing techniques, CodeSmile can pinpoint potential issues and provide insights for improving the quality, maintainability, and performance of your machine-learning projects.
->>>>>>> 8d696fd3
 
 CodeSmile is a suite of tools designed to detect **machine learning-specific code smells** in Python projects. It identifies suboptimal implementation patterns that impact the quality, maintainability, and performance of ML code. The suite includes:
 
-<<<<<<< HEAD
 1. **Static Analysis Tool**: Uses **Abstract Syntax Tree (AST)** parsing for rule-based detection of ML-specific code smells.
 2. **AI-Based Tool**: Leverages **LLMs** to detect code smells using a trained model.
 3. **Web Application**: Provides an interactive web-based interface to run both tools.
-=======
+
 - Detects 12 machine learning-specific code smells, aiding in the identification of potential problems and areas for improvement.
->>>>>>> 8d696fd3
+
 
 This tool is designed to aid developers and researchers in improving the quality of ML codebases.
 
-<<<<<<< HEAD
-=======
+
+
 To install CodeSmile, clone the repository and execute the analyzer.py in controller folder.
->>>>>>> 8d696fd3
+
 
 
 ## Prerequisites
