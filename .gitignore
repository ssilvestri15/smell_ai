/input/projects/
<<<<<<< HEAD
/env
=======
/env/
>>>>>>> b38d3852

# Byte-compiled / optimized / DLL files
__pycache__/
*.py[cod]

# C extensions
*.so

# Distribution / packaging
bin/
build/
develop-eggs/
dist/
eggs/
lib/
lib64/
parts/
sdist/
var/
*.egg-info/
.installed.cfg
*.egg

# Installer logs
pip-log.txt
pip-delete-this-directory.txt

# Unit test / coverage reports
.tox/
.coverage
.cache
nosetests.xml
coverage.xml

# Translations
*.mo

# Mr Developer
.mr.developer.cfg
.project
.pydevproject

# Rope
.ropeproject

# Django stuff:
*.log
*.pot

# Sphinx documentation
docs/_build/<|MERGE_RESOLUTION|>--- conflicted
+++ resolved
@@ -1,9 +1,6 @@
 /input/projects/
-<<<<<<< HEAD
-/env
-=======
 /env/
->>>>>>> b38d3852
+
 
 # Byte-compiled / optimized / DLL files
 __pycache__/
@@ -54,4 +51,4 @@
 *.pot
 
 # Sphinx documentation
-docs/_build/+docs/_build/
